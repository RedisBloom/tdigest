#pragma once
#include <stdlib.h>

/**
 * Adaptive histogram based on something like streaming k-means crossed with Q-digest.
 * The implementation is a direct descendent of MergingDigest
 * https://github.com/tdunning/t-digest/
 * 
 * Copyright (c) 2018 Andrew Werner, All rights reserved.
 *
 * The special characteristics of this algorithm are:
 *
 * - smaller summaries than Q-digest
 *
 * - provides part per million accuracy for extreme quantiles and typically &lt;1000 ppm accuracy for middle quantiles
 *
 * - fast
 *
 * - simple
 *
 * - easy to adapt for use with map-reduce
 */
<<<<<<< HEAD

#define MM_PI 3.14159265358979323846
=======

#define MM_PI 3.14159265358979323846

typedef struct node
{
  double mean;
  double count;
} node_t;
>>>>>>> ab720747

struct td_histogram
{
  // compression is a setting used to configure the size of centroids when merged.
  double compression;

  double min;
  double max;

  // cap is the total size of nodes
  int cap;
  // merged_nodes is the number of merged nodes at the front of nodes.
  int merged_nodes;
  // unmerged_nodes is the number of buffered nodes.
  int unmerged_nodes;

  double merged_count;
  double unmerged_count;

  double *nodes_m;
  double *nodes_c;
};

typedef struct td_histogram td_histogram_t;

#ifdef __cplusplus
extern "C"
{
#endif

  /**
<<<<<<< HEAD
 * Standard quick sort except that sorting rearranges parallel arrays
 *
 * @param weights  Values to sort on
 * @param counts The auxilliary values to sort.
 * @param start  The beginning of the values to sort
 * @param end    The value after the last value to sort
 */
  void td_qsort(double *weights, double *counts, int start, int end);

  /**
=======
>>>>>>> ab720747
 * Allocate the memory, initialise the t-digest, and return the histogram as output parameter.
 * @param compression The compression parameter. 
 * 100 is a common value for normal uses. 
 * 1000 is extremely large. 
 * The number of centroids retained will be a smallish (usually less than 10) multiple of this number.
 * @return the histogram on success, NULL if allocation failed.
 */
  td_histogram_t *td_new(double compression);

  /**
<<<<<<< HEAD
 * Allocate the memory and initialise the t-digest.
 *
 * @param compression The compression parameter. 
 * 100 is a common value for normal uses. 
 * 1000 is extremely large. 
 * The number of centroids retained will be a smallish (usually less than 10) multiple of this number.
 * @param result Output parameter to capture allocated histogram.
 * @return 0 on success, 1 if allocation failed.
 */
  int td_init(
      double compression,
      td_histogram_t **result);

  /**
=======
>>>>>>> ab720747
 * Frees the memory associated with the t-digest.
 *
 * @param h The histogram you want to free.
 */
  void td_free(td_histogram_t *h);

  /**
 * Reset a histogram to zero - empty out a histogram and re-initialise it
 *
 * If you want to re-use an existing histogram, but reset everything back to zero, this
 * is the routine to use.
 *
 * @param h The histogram you want to reset to empty.
 *
 */
  void td_reset(td_histogram_t *h);

  /**
 * Adds a sample to a histogram.
 *
 * @param val The value to add.
 * @param weight The weight of this point.
 */
  void td_add(td_histogram_t *h, double val, double weight);

  /**
 * Re-examines a t-digest to determine whether some centroids are redundant.  If your data are
 * perversely ordered, this may be a good idea.  Even if not, this may save 20% or so in space.
 *
 * The cost is roughly the same as adding as many data points as there are centroids.  This
 * is typically &lt; 10 * compression, but could be as high as 100 * compression.
 * This is a destructive operation that is not thread-safe.
 * 
 * @param h The histogram you want to compress.
 *
 */
  void td_compress(td_histogram_t *h);

  /**
 * Merges all of the values from 'from' to 'this' histogram.  
 *
 * @param h "This" pointer
 * @param from Histogram to copy values from.
 */
  void td_merge(td_histogram_t *h, td_histogram_t *from);

  /**
 * Returns the fraction of all points added which are &le; x.
 *
 * @param x The cutoff for the cdf.
 * @return The fraction of all data which is less or equal to x.
 */
  double td_cdf(td_histogram_t *h, double x);

  /**
   * Returns an estimate of the cutoff such that a specified fraction of the data
   * added to this TDigest would be less than or equal to the cutoff.
   *
   * @param q The desired fraction
   * @return The value x such that cdf(x) == q;
   */
  double td_quantile(td_histogram_t *h, double q);

<<<<<<< HEAD

/**
=======
  /**
>>>>>>> ab720747
 * Returns the current compression factor.
 *
 * @return The compression factor originally used to set up the TDigest.
 */
  int td_compression(td_histogram_t *h);

  /**
   * Returns the number of points that have been added to this TDigest.
   *
   * @return The sum of the weights on all centroids.
   */
  double td_size(td_histogram_t *h);

  /**
 * Returns the number of centroids being used by this TDigest.
 *
 * @return The number of centroids being used.
 */
  int td_centroid_count(td_histogram_t *h);

  /**
 * Get minimum value from the histogram.  Will return __DBL_MAX__ if the histogram
 * is empty.
 *
 * @param h "This" pointer
 */
  double td_min(td_histogram_t *h);

  /**
 * Get maximum value from the histogram.  Will return __DBL_MIN__ if the histogram
 * is empty.
 *
 * @param h "This" pointer
 */
  double td_max(td_histogram_t *h);

#ifdef __cplusplus
}
#endif<|MERGE_RESOLUTION|>--- conflicted
+++ resolved
@@ -20,19 +20,8 @@
  *
  * - easy to adapt for use with map-reduce
  */
-<<<<<<< HEAD
 
 #define MM_PI 3.14159265358979323846
-=======
-
-#define MM_PI 3.14159265358979323846
-
-typedef struct node
-{
-  double mean;
-  double count;
-} node_t;
->>>>>>> ab720747
 
 struct td_histogram
 {
@@ -64,7 +53,6 @@
 #endif
 
   /**
-<<<<<<< HEAD
  * Standard quick sort except that sorting rearranges parallel arrays
  *
  * @param weights  Values to sort on
@@ -75,8 +63,6 @@
   void td_qsort(double *weights, double *counts, int start, int end);
 
   /**
-=======
->>>>>>> ab720747
  * Allocate the memory, initialise the t-digest, and return the histogram as output parameter.
  * @param compression The compression parameter. 
  * 100 is a common value for normal uses. 
@@ -87,7 +73,6 @@
   td_histogram_t *td_new(double compression);
 
   /**
-<<<<<<< HEAD
  * Allocate the memory and initialise the t-digest.
  *
  * @param compression The compression parameter. 
@@ -102,8 +87,6 @@
       td_histogram_t **result);
 
   /**
-=======
->>>>>>> ab720747
  * Frees the memory associated with the t-digest.
  *
  * @param h The histogram you want to free.
@@ -167,12 +150,8 @@
    */
   double td_quantile(td_histogram_t *h, double q);
 
-<<<<<<< HEAD
 
-/**
-=======
   /**
->>>>>>> ab720747
  * Returns the current compression factor.
  *
  * @return The compression factor originally used to set up the TDigest.
