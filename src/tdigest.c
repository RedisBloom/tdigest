--- conflicted
+++ resolved
@@ -53,11 +53,7 @@
   return (6 * (int)(compression)) + 10;
 }
 
-<<<<<<< HEAD
 static inline bool should_td_compress(td_histogram_t *h) {
-=======
-static bool should_td_compress(td_histogram_t *h) {
->>>>>>> ab720747
   return ((h->merged_nodes + h->unmerged_nodes) == h->cap);
 }
 
@@ -72,38 +68,8 @@
 }
 
 static size_t td_required_buf_size(double compression) {
-<<<<<<< HEAD
   return sizeof(td_histogram_t) + 2 *
     (cap_from_compression(compression) * sizeof(double));
-=======
-  return sizeof(td_histogram_t) +
-    (cap_from_compression(compression) * sizeof(node_t));
-}
-
-// td_init will initialize a td_histogram_t inside buf which is buf_size bytes.
-// If buf_size is too small (smaller than compression + 1) or buf is NULL,
-// the returned pointer will be NULL.
-//
-// In general use td_required_buf_size to figure out what size buffer to
-// pass.
-static td_histogram_t *td_init(double compression, size_t buf_size, char *buf) {
-  td_histogram_t *h = (td_histogram_t *)(buf);
-  if (!h) {
-    return NULL;
-  }
-  bbzero((void *)(h), buf_size);
-  *h = (td_histogram_t) {
-    .compression = compression,
-    .cap = (buf_size - sizeof(td_histogram_t)) / sizeof(node_t),
-    .min = __DBL_MAX__,
-    .max = __DBL_MIN__,
-    .merged_nodes = 0,
-    .merged_count = 0,
-    .unmerged_nodes = 0,
-    .unmerged_count = 0,
-  };
-  return h;
->>>>>>> ab720747
 }
 
 void td_reset(td_histogram_t *h){
@@ -173,10 +139,7 @@
 
 double td_cdf(td_histogram_t *h, double val) {
      td_compress(h);
-<<<<<<< HEAD
      // no data to examine
-=======
->>>>>>> ab720747
      if (h->merged_nodes == 0) {
           return NAN;
      }
@@ -216,17 +179,10 @@
      return (k + x) / h->merged_count;
 }
 
-<<<<<<< HEAD
 double td_quantile(td_histogram_t *h, double q) {
      td_compress(h);
      // q should be in [0,1]
      if (q < 0.0 || q > 1.0 || h->merged_nodes == 0) {
-=======
-
-double td_quantile(td_histogram_t *h, double q) {
-     td_compress(h);
-     if (q < 0 || q > 1 || h->merged_nodes == 0) {
->>>>>>> ab720747
           return NAN;
      }
      // if left of the first node, use the first node
@@ -280,12 +236,6 @@
      }
      if (mean < h->min){
           h->min = mean;
-<<<<<<< HEAD
-=======
-     }
-     if (mean > h->max){
-          h->max = mean;
->>>>>>> ab720747
      }
      if (mean > h->max){
           h->max = mean;
@@ -337,10 +287,6 @@
      h->unmerged_count = 0;
 }
 
-<<<<<<< HEAD
-=======
-
->>>>>>> ab720747
 double td_min(td_histogram_t *h) {
      return h->min;
 }
