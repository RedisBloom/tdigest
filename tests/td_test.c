/**
 * td_test.c
 * Written by Filipe Oliveira and released to the public domain,
 * as explained at http://creativecommons.org/publicdomain/zero/1.0/
 */

#include <stdint.h>
#include <stdbool.h>
#include <stdlib.h>
#include <errno.h>

#include <stdio.h>
#include "tdigest.h"

#include "minunit.h"

#define STREAM_SIZE 1000000

static double randfrom(double M, double N)
{
    return M + (rand() / (RAND_MAX / (N - M)));
}

int tests_run = 0;

td_histogram_t *histogram = NULL;

static void load_histograms()
{
    const int compression = 500;

    int i;
    if (histogram)
    {
        td_free(histogram);
    }
    histogram = td_new(compression);

    for (i = 0; i < STREAM_SIZE; i++)
    {
        td_add(histogram, randfrom(0, 10), 1);
    }
}

MU_TEST(test_basic)
{
    td_histogram_t *t = td_new(10);
    mu_assert(t != NULL, "created_histogram");
    mu_assert_double_eq(0, t->unmerged_weight);
    mu_assert_double_eq(0, t->merged_weight);
    td_add(t, 0.0, 1);
    // with one data point, all quantiles lead to Rome
    mu_assert_double_eq(0.0, td_quantile(t, .0));
    mu_assert_double_eq(0.0, td_quantile(t, 0.5));
    mu_assert_double_eq(0.0, td_quantile(t, 1.0));
    td_add(t, 10.0, 1);
    mu_assert_double_eq(0.0, td_min(t));
    mu_assert_double_eq(10.0, td_max(t));
    mu_assert_double_eq(2.0, td_size(t));
    mu_assert(t != NULL, "Failed to allocate hdr_histogram");
    mu_assert_double_eq(10.0, t->compression);
    mu_assert(td_compression(t) < t->cap, "False: buffer size < compression");
    mu_assert_double_eq(0.0, td_quantile(t, .0));
    mu_assert_double_eq(0.0, td_quantile(t, .1));
    // mu_assert_double_eq(10.0, td_quantile(t, .5));
    mu_assert_double_eq(10.0, td_quantile(t, .99));
    td_free(t);
}

MU_TEST(test_compress_small)
{
    td_histogram_t *t = td_new(100);
    mu_assert(t != NULL, "created_histogram");
    td_add(t, 1.0, 1);
    mu_assert_double_eq(1.0, td_min(t));
    mu_assert_double_eq(1.0, td_max(t));
    mu_assert_double_eq(1.0, td_size(t));
    mu_assert_double_eq(1.0, td_quantile(t, 0.001));
    mu_assert_double_eq(1.0, td_quantile(t, 0.01));
    mu_assert_double_eq(1.0, td_quantile(t, 0.5));
    mu_assert_double_eq(1.0, td_quantile(t, 0.99));
    mu_assert_double_eq(1.0, td_quantile(t, 0.999));
    td_free(t);
}

MU_TEST(test_compress_large)
{
    td_histogram_t *t = td_new(1000);
    mu_assert(t != NULL, "created_histogram");
    for (int i = 1; i <= 1000; ++i) {
        td_add(t, (double)i, 1);
    }
    
    mu_assert_double_eq(1.0, td_min(t));
    mu_assert_double_eq(1000.0, td_max(t));
    mu_assert_double_eq(1000.0, td_size(t));
    // TODO: add this test cases
    // EXPECT_EQ(500500, digest.sum());
    // EXPECT_EQ(500.5, digest.mean());
    mu_assert_double_eq(1.5, td_quantile(t, 0.001));
    mu_assert_double_eq(10.5, td_quantile(t, 0.01));
    // TODO: swap this one by the bellow
    // mu_assert_double_eq(500.25, td_quantile(t, 0.5));
    mu_assert_double_eq_epsilon(500.25, td_quantile(t, 0.5), 0.5);
    // TODO: swap this one by the bellow
    // mu_assert_double_eq(990.25, td_quantile(t, 0.99));
    mu_assert_double_eq_epsilon(990.25, td_quantile(t, 0.99), 0.5);
    mu_assert_double_eq(999.5, td_quantile(t, 0.999));
    td_free(t);
}


MU_TEST(test_negative_values)
{
    td_histogram_t *t = td_new(100);
    mu_assert(t != NULL, "created_histogram");
    for (int i = 1; i <= 100; ++i) {
        td_add(t, (double)i, 1);
        td_add(t, -(double)i, 1);
    }   
    mu_assert_double_eq(-100.0, td_min(t));
    mu_assert_double_eq(100.0, td_max(t));
    mu_assert_double_eq(200.0, td_size(t));
    mu_assert_double_eq(-100, td_quantile(t, 0.0));
    mu_assert_double_eq(-100, td_quantile(t, 0.001));
    mu_assert_double_eq(-98.5, td_quantile(t, 0.01));
    mu_assert_double_eq(98.5, td_quantile(t, 0.99));
    mu_assert_double_eq(100, td_quantile(t, 0.999));
    mu_assert_double_eq(100, td_quantile(t, 1.0));
    td_free(t);
}

<<<<<<< HEAD
=======
MU_TEST(test_negative_values_merge)
{
    td_histogram_t *d1 = td_new(100);
    td_histogram_t *d2 = td_new(100);
    mu_assert(d1 != NULL, "created_histogram");
    mu_assert(d2 != NULL, "created_histogram");
    for (int i = 1; i <= 100; ++i) {
        td_add(d1, (double)i, 1);
        td_add(d2, -(double)i, 1);
    }   
    td_merge(d1,d2);
    mu_assert_double_eq(-100.0, td_min(d1));
    mu_assert_double_eq(100.0, td_max(d1));
    mu_assert_double_eq(200.0, td_size(d1));
    mu_assert_double_eq(-100, td_quantile(d1, 0.0));
    mu_assert_double_eq(-100, td_quantile(d1, 0.001));
    mu_assert_double_eq(-98.5, td_quantile(d1, 0.01));
    mu_assert_double_eq(98.5, td_quantile(d1, 0.99));
    mu_assert_double_eq(100, td_quantile(d1, 0.999));
    mu_assert_double_eq(100, td_quantile(d1, 1.0));
    td_free(d1);
    td_free(d2);
}


MU_TEST(test_large_outlier_test)
{
    td_histogram_t *t = td_new(100);
    mu_assert(t != NULL, "created_histogram");
    for (int i = 1; i <= 19; ++i) {
        td_add(t, (double)i, 1);
    } 
    td_add(t, 1000000, 1);  
    mu_assert(td_quantile(t, 0.5) < td_quantile(t, 0.9), "False: td_quantile(t, 0.5) < td_quantile(t, 0.9)");
    td_free(t);
}

>>>>>>> 3fd93db6
MU_TEST(test_nans)
{
    td_histogram_t *t = td_new(1000);
    mu_assert(isnan(td_quantile(t, 0)), "empty value at 0");
    mu_assert(isnan(td_quantile(t, 0.5)), "empty value at .5");
    mu_assert(isnan(td_quantile(t, 1)), "empty value at 1");
    td_add(t, 1, 1);
    mu_assert(isnan(td_quantile(t, -.1)), "value at -0.1");
    mu_assert(isnan(td_quantile(t, 1.1)), "value at 1.1");

    td_free(t);
}

MU_TEST(test_two_interp)
{
    td_histogram_t *t = td_new(1000);
    td_add(t, 1, 1);
    td_add(t, 10, 1);
    mu_assert(isfinite(td_quantile(t, .9)), "test_two_interp: value at .9");
    td_free(t);
}

MU_TEST(test_cdf)
{
    td_histogram_t *t = td_new(10);
    td_add(t, 1, 1);
    mu_assert_double_eq(0,td_cdf(t, 0));
    // exactly one centroid, should have max==min
    // min and max are too close together to do any viable interpolation
    mu_assert_double_eq(0.5,td_cdf(t, 1));
    td_add(t, 10, 1);
    mu_assert_double_eq(0,td_cdf(t, .99));
    mu_assert_double_eq(1,td_cdf(t, 10.01));
    // mu_assert_double_eq(.5,td_cdf(t, 1));
    mu_assert_double_eq(.5,td_cdf(t, 5.5));
    // // TODO: fix this
    // mu_assert_double_eq(1,td_cdf(t, 10));
    td_free(t);
}

MU_TEST(test_td_size)
{
    load_histograms();
    mu_assert(td_size(histogram) == STREAM_SIZE, "td_size(histogram) != STREAM_SIZE");
}

MU_TEST(test_td_max)
{
    load_histograms();
    mu_assert_double_eq_epsilon(10.0, td_max(histogram), 0.001);
}

MU_TEST(test_td_min)
{
    load_histograms();
    mu_assert_double_eq_epsilon(0.0, td_min(histogram), 0.001);
}

MU_TEST(test_quantiles)
{
    load_histograms();
    mu_assert_double_eq_epsilon(0.0, td_quantile(histogram, 0.0), 0.001);
    mu_assert_double_eq_epsilon(1.0, td_quantile(histogram, 0.1), 0.02);
    mu_assert_double_eq_epsilon(2.0, td_quantile(histogram, 0.2), 0.02);
    mu_assert_double_eq_epsilon(3.0, td_quantile(histogram, 0.3), 0.03);
    mu_assert_double_eq_epsilon(4.0, td_quantile(histogram, 0.4), 0.04);
    mu_assert_double_eq_epsilon(5.0, td_quantile(histogram, 0.5), 0.05);
    mu_assert_double_eq_epsilon(6.0, td_quantile(histogram, 0.6), 0.04);
    mu_assert_double_eq_epsilon(7.0, td_quantile(histogram, 0.7), 0.03);
    mu_assert_double_eq_epsilon(8.0, td_quantile(histogram, 0.8), 0.02);
    mu_assert_double_eq_epsilon(9.0, td_quantile(histogram, 0.9), 0.02);
    mu_assert_double_eq_epsilon(9.99, td_quantile(histogram, 0.999), 0.01);
    mu_assert_double_eq_epsilon(9.999, td_quantile(histogram, 0.9999), 0.01);
    mu_assert_double_eq_epsilon(9.9999, td_quantile(histogram, 0.99999), 0.01);
    mu_assert_double_eq_epsilon(10.0, td_quantile(histogram, 1.0), 0.001);
}

MU_TEST_SUITE(test_suite)
{
    MU_RUN_TEST(test_basic);
    MU_RUN_TEST(test_compress_small);
    MU_RUN_TEST(test_compress_large);
    MU_RUN_TEST(test_nans);
    MU_RUN_TEST(test_negative_values);
    MU_RUN_TEST(test_negative_values_merge);
    MU_RUN_TEST(test_large_outlier_test);
    MU_RUN_TEST(test_two_interp);
    MU_RUN_TEST(test_cdf);
    MU_RUN_TEST(test_td_size);
    MU_RUN_TEST(test_td_max);
    MU_RUN_TEST(test_td_min);
    MU_RUN_TEST(test_quantiles);
}

int main(int argc, char *argv[])
{
    MU_RUN_SUITE(test_suite);
    MU_REPORT();
    return MU_EXIT_CODE;
}<|MERGE_RESOLUTION|>--- conflicted
+++ resolved
@@ -130,8 +130,6 @@
     td_free(t);
 }
 
-<<<<<<< HEAD
-=======
 MU_TEST(test_negative_values_merge)
 {
     td_histogram_t *d1 = td_new(100);
@@ -169,7 +167,6 @@
     td_free(t);
 }
 
->>>>>>> 3fd93db6
 MU_TEST(test_nans)
 {
     td_histogram_t *t = td_new(1000);
