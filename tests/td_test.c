--- conflicted
+++ resolved
@@ -46,13 +46,8 @@
 {
     td_histogram_t *t = td_new(10);
     mu_assert(t != NULL, "created_histogram");
-<<<<<<< HEAD
     mu_assert_double_eq(0, t->unmerged_weight);
     mu_assert_double_eq(0, t->merged_weight);
-=======
-    // mu_assert_double_eq(0, t->unmerged_weight);
-    // mu_assert_double_eq(0, t->merged_weight);
->>>>>>> 591ac0ac
     td_add(t, 0.0, 1);
     // with one data point, all quantiles lead to Rome
     mu_assert_double_eq(0.0, td_quantile(t, .0));
