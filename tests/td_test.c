/**
 * td_test.c
 * Written by Filipe Oliveira and released to the public domain,
 * as explained at http://creativecommons.org/publicdomain/zero/1.0/
 */

#include <stdint.h>
#include <stdbool.h>
#include <stdlib.h>
#include <errno.h>

#include <stdio.h>
#include "tdigest.h"

#include "minunit.h"

#define STREAM_SIZE 1000000

static double randfrom(double M, double N)
{
    return M + (rand() / (RAND_MAX / (N - M)));
}

int tests_run = 0;

td_histogram_t *histogram = NULL;

static void load_histograms()
{
    const int compression = 500;

    int i;
    if (histogram)
    {
        td_free(histogram);
    }
    histogram = td_new(compression);

    for (i = 0; i < STREAM_SIZE; i++)
    {
        td_add(histogram, randfrom(0, 10), 1);
    }
}

MU_TEST(test_basic)
{
    td_histogram_t *t = td_new(10);
    mu_assert(t != NULL, "created_histogram");
    mu_assert_double_eq(0, t->unmerged_weight);
    mu_assert_double_eq(0, t->merged_weight);
    td_add(t, 0.0, 1);
    // with one data point, all quantiles lead to Rome
    mu_assert_double_eq(0.0, td_quantile(t, .0));
    mu_assert_double_eq(0.0, td_quantile(t, 0.5));
    mu_assert_double_eq(0.0, td_quantile(t, 1.0));
    td_add(t, 10.0, 1);
    mu_assert_double_eq(0.0, td_min(t));
    mu_assert_double_eq(10.0, td_max(t));
    mu_assert_double_eq(2.0, td_size(t));
    mu_assert(t != NULL, "Failed to allocate hdr_histogram");
    mu_assert_double_eq(10.0, t->compression);
    mu_assert(td_compression(t) < t->cap, "False: buffer size < compression");
    mu_assert_double_eq(0.0, td_quantile(t, .0));
    mu_assert_double_eq(0.0, td_quantile(t, .1));
    mu_assert_double_eq(10.0, td_quantile(t, .5));
    mu_assert_double_eq(10.0, td_quantile(t, .99));
    td_free(t);
}

MU_TEST(test_compress_small)
{
    td_histogram_t *t = td_new(100);
    mu_assert(t != NULL, "created_histogram");
    td_add(t, 1.0, 1);
    mu_assert_double_eq(1.0, td_min(t));
    mu_assert_double_eq(1.0, td_max(t));
    mu_assert_double_eq(1.0, td_size(t));
    mu_assert_double_eq(1.0, td_quantile(t, 0.001));
    mu_assert_double_eq(1.0, td_quantile(t, 0.01));
    mu_assert_double_eq(1.0, td_quantile(t, 0.5));
    mu_assert_double_eq(1.0, td_quantile(t, 0.99));
    mu_assert_double_eq(1.0, td_quantile(t, 0.999));
    td_free(t);
}

MU_TEST(test_compress_large)
{
    td_histogram_t *t = td_new(1000);
    mu_assert(t != NULL, "created_histogram");
    for (int i = 1; i <= 1000; ++i) {
        td_add(t, (double)i, 1);
    }
    
    mu_assert_double_eq(1.0, td_min(t));
    mu_assert_double_eq(1000.0, td_max(t));
    mu_assert_double_eq(1000.0, td_size(t));
    // TODO: add this test cases
    // EXPECT_EQ(500500, digest.sum());
    // EXPECT_EQ(500.5, digest.mean());
    mu_assert_double_eq(1.5, td_quantile(t, 0.001));
    mu_assert_double_eq(10.5, td_quantile(t, 0.01));
    // TODO: swap this one by the bellow
    // mu_assert_double_eq(500.25, td_quantile(t, 0.5));
    mu_assert_double_eq_epsilon(500.25, td_quantile(t, 0.5), 0.5);
    // TODO: swap this one by the bellow
    // mu_assert_double_eq(990.25, td_quantile(t, 0.99));
    mu_assert_double_eq_epsilon(990.25, td_quantile(t, 0.99), 0.5);
    mu_assert_double_eq(999.5, td_quantile(t, 0.999));
    td_free(t);
}


MU_TEST(test_negative_values)
{
    td_histogram_t *t = td_new(100);
    mu_assert(t != NULL, "created_histogram");
    for (int i = 1; i <= 100; ++i) {
        td_add(t, (double)i, 1);
        td_add(t, -(double)i, 1);
    }   
    mu_assert_double_eq(-100.0, td_min(t));
    mu_assert_double_eq(100.0, td_max(t));
    mu_assert_double_eq(200.0, td_size(t));
    mu_assert_double_eq(-100, td_quantile(t, 0.0));
    mu_assert_double_eq(-100, td_quantile(t, 0.001));
    mu_assert_double_eq(-98.5, td_quantile(t, 0.01));
    mu_assert_double_eq(98.5, td_quantile(t, 0.99));
    mu_assert_double_eq(100, td_quantile(t, 0.999));
    mu_assert_double_eq(100, td_quantile(t, 1.0));
    td_free(t);
}

<<<<<<< HEAD
=======
MU_TEST(test_negative_values_merge)
{
    td_histogram_t *d1 = td_new(100);
    td_histogram_t *d2 = td_new(100);
    mu_assert(d1 != NULL, "created_histogram");
    mu_assert(d2 != NULL, "created_histogram");
    for (int i = 1; i <= 100; ++i) {
        td_add(d1, (double)i, 1);
        td_add(d2, -(double)i, 1);
    }   
    td_merge(d1,d2);
    mu_assert_double_eq(-100.0, td_min(d1));
    mu_assert_double_eq(100.0, td_max(d1));
    mu_assert_double_eq(200.0, td_size(d1));
    mu_assert_double_eq(-100, td_quantile(d1, 0.0));
    mu_assert_double_eq(-100, td_quantile(d1, 0.001));
    mu_assert_double_eq(-98.5, td_quantile(d1, 0.01));
    mu_assert_double_eq(98.5, td_quantile(d1, 0.99));
    mu_assert_double_eq(100, td_quantile(d1, 0.999));
    mu_assert_double_eq(100, td_quantile(d1, 1.0));
    td_free(d1);
    td_free(d2);
}


MU_TEST(test_large_outlier_test)
{
    td_histogram_t *t = td_new(100);
    mu_assert(t != NULL, "created_histogram");
    for (int i = 1; i <= 19; ++i) {
        td_add(t, (double)i, 1);
    } 
    td_add(t, 1000000, 1);  
    mu_assert(td_quantile(t, 0.5) < td_quantile(t, 0.9), "False: td_quantile(t, 0.5) < td_quantile(t, 0.9)");
    td_free(t);
}

>>>>>>> 3fd93db6
MU_TEST(test_nans)
{
    td_histogram_t *t = td_new(1000);
    mu_assert(isnan(td_quantile(t, 0)), "empty value at 0");
    mu_assert(isnan(td_quantile(t, 0.5)), "empty value at .5");
    mu_assert(isnan(td_quantile(t, 1)), "empty value at 1");
    td_add(t, 1, 1);
    mu_assert(isnan(td_quantile(t, -.1)), "value at -0.1");
    mu_assert(isnan(td_quantile(t, 1.1)), "value at 1.1");

    td_free(t);
}

MU_TEST(test_two_interp)
{
    td_histogram_t *t = td_new(1000);
    td_add(t, 1, 1);
    td_add(t, 10, 1);
    mu_assert(isfinite(td_quantile(t, .9)), "test_two_interp: value at .9");
    td_free(t);
}

MU_TEST(test_cdf)
{
    td_histogram_t *t = td_new(10);
    td_add(t, 1, 1);
    mu_assert_double_eq(0,td_cdf(t, 0));
    // exactly one centroid, should have max==min
    // min and max are too close together to do any viable interpolation
    mu_assert_double_eq(0.5,td_cdf(t, 1));
    td_add(t, 10, 1);
    mu_assert_double_eq(0,td_cdf(t, .99));
    mu_assert_double_eq(1,td_cdf(t, 10.01));
    mu_assert_double_eq(.5,td_cdf(t, 1));
    mu_assert_double_eq(.5,td_cdf(t, 5.5));
    // // TODO: fix this
    // mu_assert_double_eq(1,td_cdf(t, 10));
    td_free(t);
}

MU_TEST(test_td_size)
{
    load_histograms();
    mu_assert(td_size(histogram) == STREAM_SIZE, "td_size(histogram) != STREAM_SIZE");
}

MU_TEST(test_td_max)
{
    load_histograms();
    mu_assert_double_eq_epsilon(10.0, td_max(histogram), 0.001);
}

MU_TEST(test_td_min)
{
    load_histograms();
    mu_assert_double_eq_epsilon(0.0, td_min(histogram), 0.001);
}

MU_TEST(test_quantiles)
{
    load_histograms();
    mu_assert_double_eq_epsilon(0.0, td_quantile(histogram, 0.0), 0.001);
    mu_assert_double_eq_epsilon(1.0, td_quantile(histogram, 0.1), 0.02);
    mu_assert_double_eq_epsilon(2.0, td_quantile(histogram, 0.2), 0.02);
    mu_assert_double_eq_epsilon(3.0, td_quantile(histogram, 0.3), 0.03);
    mu_assert_double_eq_epsilon(4.0, td_quantile(histogram, 0.4), 0.04);
    mu_assert_double_eq_epsilon(5.0, td_quantile(histogram, 0.5), 0.05);
    mu_assert_double_eq_epsilon(6.0, td_quantile(histogram, 0.6), 0.04);
    mu_assert_double_eq_epsilon(7.0, td_quantile(histogram, 0.7), 0.03);
    mu_assert_double_eq_epsilon(8.0, td_quantile(histogram, 0.8), 0.02);
    mu_assert_double_eq_epsilon(9.0, td_quantile(histogram, 0.9), 0.02);
    mu_assert_double_eq_epsilon(9.99, td_quantile(histogram, 0.999), 0.01);
    mu_assert_double_eq_epsilon(9.999, td_quantile(histogram, 0.9999), 0.01);
    mu_assert_double_eq_epsilon(9.9999, td_quantile(histogram, 0.99999), 0.01);
    mu_assert_double_eq_epsilon(10.0, td_quantile(histogram, 1.0), 0.001);
}

MU_TEST_SUITE(test_suite)
{
    MU_RUN_TEST(test_basic);
    MU_RUN_TEST(test_compress_small);
    MU_RUN_TEST(test_compress_large);
    MU_RUN_TEST(test_nans);
    MU_RUN_TEST(test_negative_values);
    MU_RUN_TEST(test_negative_values_merge);
    MU_RUN_TEST(test_large_outlier_test);
    MU_RUN_TEST(test_two_interp);
    MU_RUN_TEST(test_cdf);
    MU_RUN_TEST(test_td_size);
    MU_RUN_TEST(test_td_max);
    MU_RUN_TEST(test_td_min);
    MU_RUN_TEST(test_quantiles);
}

int main(int argc, char *argv[])
{
    MU_RUN_SUITE(test_suite);
    MU_REPORT();
    return MU_EXIT_CODE;
}<|MERGE_RESOLUTION|>--- conflicted
+++ resolved
@@ -75,6 +75,18 @@
     mu_assert_double_eq(1.0, td_min(t));
     mu_assert_double_eq(1.0, td_max(t));
     mu_assert_double_eq(1.0, td_size(t));
+    mu_assert_int_eq(1, td_centroid_count(t));
+    mu_assert_long_eq(0, t->total_compressions);
+    mu_assert_double_eq(1.0, td_centroids_mean(t)[0]);
+    mu_assert_double_eq(1.0, td_centroids_weight(t)[0]);
+    mu_assert_int_eq(1, t->unmerged_nodes);
+    mu_assert_int_eq(0, t->merged_nodes);
+    td_compress(t);
+    mu_assert_int_eq(0, t->unmerged_nodes);
+    mu_assert_int_eq(1, t->merged_nodes);
+    mu_assert_long_eq(1, t->total_compressions);
+    mu_assert_double_eq(1.0, td_centroids_mean(t)[0]);
+    mu_assert_double_eq(1.0, td_centroids_weight(t)[0]);
     mu_assert_double_eq(1.0, td_quantile(t, 0.001));
     mu_assert_double_eq(1.0, td_quantile(t, 0.01));
     mu_assert_double_eq(1.0, td_quantile(t, 0.5));
@@ -85,7 +97,7 @@
 
 MU_TEST(test_compress_large)
 {
-    td_histogram_t *t = td_new(1000);
+    td_histogram_t *t = td_new(100);
     mu_assert(t != NULL, "created_histogram");
     for (int i = 1; i <= 1000; ++i) {
         td_add(t, (double)i, 1);
@@ -130,12 +142,10 @@
     td_free(t);
 }
 
-<<<<<<< HEAD
-=======
 MU_TEST(test_negative_values_merge)
 {
-    td_histogram_t *d1 = td_new(100);
-    td_histogram_t *d2 = td_new(100);
+    td_histogram_t *d1 = td_new(200);
+    td_histogram_t *d2 = td_new(200);
     mu_assert(d1 != NULL, "created_histogram");
     mu_assert(d2 != NULL, "created_histogram");
     for (int i = 1; i <= 100; ++i) {
@@ -169,7 +179,6 @@
     td_free(t);
 }
 
->>>>>>> 3fd93db6
 MU_TEST(test_nans)
 {
     td_histogram_t *t = td_new(1000);
@@ -194,7 +203,7 @@
 
 MU_TEST(test_cdf)
 {
-    td_histogram_t *t = td_new(10);
+    td_histogram_t *t = td_new(100);
     td_add(t, 1, 1);
     mu_assert_double_eq(0,td_cdf(t, 0));
     // exactly one centroid, should have max==min
